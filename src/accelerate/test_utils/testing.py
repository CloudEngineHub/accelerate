--- conflicted
+++ resolved
@@ -36,11 +36,7 @@
     is_datasets_available,
     is_deepspeed_available,
     is_mps_available,
-<<<<<<< HEAD
-=======
     is_pandas_available,
-    is_safetensors_available,
->>>>>>> 820fc4ca
     is_tensorboard_available,
     is_timm_available,
     is_torch_version,
